#!/usr/bin/env python3

'''
example on how to pick an object using grasplan and moveit
'''

import sys
import importlib
import traceback

import rospy
import actionlib
import tf
import moveit_commander

from tf import TransformListener
from std_msgs.msg import String
from std_srvs.srv import Empty, SetBool
from pose_selector.srv import ClassQuery
from geometry_msgs.msg import PoseStamped
from grasplan.tools.moveit_errors import print_moveit_error
from moveit_msgs.msg import MoveItErrorCodes
from pbr_msgs.msg import PickObjectAction, PickObjectResult
from grasplan.common_grasp_tools import objectToPick

class PickTools():
    def __init__(self):

        # parameters
        arm_group_name = rospy.get_param('~arm_group_name', 'arm')
        gripper_group_name = rospy.get_param('~gripper_group_name', 'gripper')
        arm_goal_tolerance = rospy.get_param('~arm_goal_tolerance', 0.01)
        planning_time = rospy.get_param('~planning_time', 20.0)
        self.pregrasp_posture_required = rospy.get_param('~pregrasp_posture_required', False)
        self.pregrasp_posture = rospy.get_param('~pregrasp_posture', 'home')
        self.planning_scene_boxes = rospy.get_param('~planning_scene_boxes', [])
        self.clear_planning_scene = rospy.get_param('~clear_planning_scene', False)
        # if true the arm is moved to a pose where objects are inside fov and pose selector is triggered to accept obj pose updates
        self.perceive_object = rospy.get_param('~perceive_object', True)
        # the arm pose where the objects are inside the fov (used to move the arm to perceive objs right after)
        self.arm_pose_with_objs_in_fov = rospy.get_param('~arm_pose_with_objs_in_fov', 'observe100cm_right')
        # configure the desired grasp planner to use
        import_file = rospy.get_param('~import_file', 'grasp_planner.simple_pregrasp_planner')
        import_class = rospy.get_param('~import_class', 'SimpleGraspPlanner')
        # TODO: include octomap

        # to be able to transform PoseStamped later in the code
        #self.transformer = tf.listener.TransformerROS()
        self.tf_listener = TransformListener()

        # import grasp planner and make object out of it
        self.grasp_planner = getattr(importlib.import_module(import_file), import_class)()

        # service clients
        try:
            pose_selector_activate_name = '/pose_selector_activate'
            pose_selector_query_name = '/pose_selector_class_query'
            rospy.loginfo(f'waiting for pose selector services: {pose_selector_activate_name}, {pose_selector_query_name}')
            rospy.wait_for_service(pose_selector_activate_name, 30.0)
            rospy.wait_for_service(pose_selector_query_name, 30.0)
            self.activate_pose_selector_srv = rospy.ServiceProxy(pose_selector_activate_name, SetBool)
            self.pose_selector_class_query_srv = rospy.ServiceProxy(pose_selector_query_name, ClassQuery)
            rospy.loginfo('found pose selector services')
        except rospy.exceptions.ROSException:
            rospy.logfatal('grasplan pick server could not find pose selector services in time, exiting! \n' + traceback.format_exc())
            rospy.signal_shutdown('fatal error')

        try:
            rospy.loginfo('waiting for move_group action server')
            moveit_commander.roscpp_initialize(sys.argv)
            self.robot = moveit_commander.RobotCommander()
            self.robot.arm.set_planning_time(planning_time)
            self.robot.arm.set_goal_tolerance(arm_goal_tolerance)
            self.scene = moveit_commander.PlanningSceneInterface()
            rospy.loginfo('found move_group action server')
        except RuntimeError:
            rospy.logfatal('grasplan pick server could not connect to Moveit in time, exiting! \n' + traceback.format_exc())
            rospy.signal_shutdown('fatal error')

        # to publish object pose for debugging purposes
        self.obj_pose_pub = rospy.Publisher('~obj_pose', PoseStamped, queue_size=1)

        # publishers
        self.event_out_pub = rospy.Publisher('~event_out', String, queue_size=1)
        self.trigger_perception_pub = rospy.Publisher('/object_recognition/event_in', String, queue_size=1)

        # subscribers
        self.grasp_type = 'side_grasp' # TODO remove, get from actionlib
        rospy.Subscriber('~event_in', String, self.eventInCB)
        rospy.Subscriber('~grasp_type', String, self.graspTypeCB) # TODO remove, get from actionlib

        # action lib server
        self.pick_action_server = actionlib.SimpleActionServer('pick_object', PickObjectAction, self.pick_obj_action_callback, False)
        self.pick_action_server.start()

<<<<<<< HEAD
        # service clients
        pose_selector_activate_name = rospy.get_param('~pose_selector_activate_srv_name', '/pose_selector_activate')
        pose_selector_query_name = rospy.get_param('~pose_selector_class_query_srv_name', '/pose_selector_class_query')
        rospy.loginfo(f'waiting for pose selector services: {pose_selector_activate_name}, {pose_selector_query_name}')
        rospy.wait_for_service(pose_selector_activate_name, 2.0)
        rospy.wait_for_service(pose_selector_query_name, 2.0)
        self.activate_pose_selector_srv = rospy.ServiceProxy(pose_selector_activate_name, SetBool)
        self.pose_selector_class_query_srv = rospy.ServiceProxy(pose_selector_query_name, ClassQuery)
        rospy.loginfo('found pose selector services')

        moveit_commander.roscpp_initialize(sys.argv)

        self.robot = moveit_commander.RobotCommander()
        self.arm = moveit_commander.MoveGroupCommander(arm_group_name, wait_for_servers=10.0)
        self.robot.arm.set_planning_time(planning_time)
        self.gripper = moveit_commander.MoveGroupCommander(gripper_group_name, wait_for_servers=10.0)
        self.arm.set_goal_tolerance(arm_goal_tolerance)
        self.scene = moveit_commander.PlanningSceneInterface()

        # keep memory about the last object we have grasped
        self.grasped_object = ''

        # to publish object pose for debugging purposes
        self.obj_pose_pub = rospy.Publisher('~obj_pose', PoseStamped, queue_size=1)

=======
>>>>>>> 6556227c
        rospy.loginfo('pick node ready!')

    def pick_obj_action_callback(self, goal):
        resp = self.pick_object(goal.object_name, goal.support_surface_name, self.grasp_type)
        if resp is None:
            self.pick_action_server.set_aborted(PickObjectResult(success=False))
        elif resp.data == 'e_success':
            self.pick_action_server.set_succeeded(PickObjectResult(success=True))
        elif resp.data == 'e_failure':
            self.pick_action_server.set_aborted(PickObjectResult(success=False))
        self.pick_action_server.set_aborted(PickObjectResult(success=False))

    def graspTypeCB(self, msg):
        self.grasp_type = msg.data

    def eventInCB(self, msg):
        # TODO: task is missing, only object name can be specified now
        self.event_out_pub.publish(self.pick_object(msg.data, self.grasp_type))

    def transform_pose(self, pose, target_reference_frame):
        '''
        transform a pose from any rerence frame into the target reference frame
        '''
        self.tf_listener.getLatestCommonTime(target_reference_frame, pose.header.frame_id)
        return self.tf_listener.transformPose(target_reference_frame, pose)

    def make_obj_pose_msg(self, obj_pose):
        object_pose = PoseStamped()
        object_pose.header.frame_id = 'map'
        object_pose.pose.position.x = obj_pose.pose.position.x
        object_pose.pose.position.y = obj_pose.pose.position.y
        # set the collision model 5mm higher to avoid repeated collisions with the surface
        padding = self.grasp_planner.get_object_padding()
        object_pose.pose.position.z = obj_pose.pose.position.z + 0.005 + padding / 2.0
        object_pose.pose.orientation.x = obj_pose.pose.orientation.x
        object_pose.pose.orientation.y = obj_pose.pose.orientation.y
        object_pose.pose.orientation.z = obj_pose.pose.orientation.z
        object_pose.pose.orientation.w = obj_pose.pose.orientation.w
        bounding_box_x = obj_pose.size.x
        bounding_box_y = obj_pose.size.y
        bounding_box_z = obj_pose.size.z
        return object_pose, [bounding_box_x, bounding_box_y, bounding_box_z]

    def make_object_pose(self, object_to_pick):
        id = None
        # query pose selector
        resp = self.pose_selector_class_query_srv(object_to_pick.obj_class)
        if len(resp.poses) == 0:
            rospy.logerr(f'Object of class {object_to_pick.obj_class} was not perceived, therefore its pose is not available and cannot be picked')
            return None, None, None
        object_pose = None
        bounding_box = None
        if object_to_pick.any_obj_id:
            object_pose, bounding_box = self.make_obj_pose_msg(resp.poses[0])
            id = resp.poses[0].instance_id
        else:
            for obj_pose in resp.poses:
                if str(obj_pose.instance_id) == str(object_to_pick.id):
                    object_pose, bounding_box = self.make_obj_pose_msg(obj_pose)
        if object_pose is None or bounding_box is None:
            rospy.logerr(f'Found {object_to_pick.obj_class} but not the one you want to pick, with id: {object_to_pick.id}')
            return None, None, None
        return self.transform_pose(object_pose, self.robot.get_planning_frame()), bounding_box, id

    def clean_scene(self):
        '''
        iterate over all object in the scene, delete them from the scene
        '''
        for item in self.scene.get_known_object_names():
            self.scene.remove_world_object(item)

    def clear_octomap(self, octomap_srv_name='clear_octomap'):
        '''
        call service to clear octomap
        '''
        rospy.loginfo('clearing octomap')
        rospy.ServiceProxy(octomap_srv_name, Empty)()

    def move_arm_to_posture(self, arm_posture_name):
        '''
        use moveit commander to send the arm to a predefined arm configuration
        defined in srdf
        '''
        rospy.loginfo(f'moving arm to {arm_posture_name}')
        self.robot.arm.set_named_target(arm_posture_name)
        # attempt to move it 2 times, (sometimes fails with only 1 time)
        if not self.robot.arm.go():
            rospy.logwarn(f'failed to move arm to posture: {arm_posture_name}, will retry one more time in 1 sec')
            rospy.sleep(1.0)
            self.robot.arm.go()

    def move_gripper_to_posture(self, gripper_posture_name):
        '''
        WARNING, THIS FUNCTION SHOULD NOT BE USED!

        The gripper configurations in the SRDF are in radians, but the actual
        gripper action server (/mobipick/gripper_hw, type
        control_msgs/GripperCommand) expects values in meters. This means that
        when this function is used to send the gripper to the "opened"
        position, it will close and vice versa. Use the GripperCommand action
        server directly instead.

        use moveit commander to send the gripper to a predefined configuration
        defined in srdf
        '''
        self.robot.gripper.set_named_target(gripper_posture_name)
        self.robot.gripper.go()

    def detach_all_objects(self):
        for attached_object in self.scene.get_attached_objects().keys():
            self.robot.gripper.detach_object(name=attached_object)

    def pick_object(self, object_name_as_string, support_surface_name, grasp_type):
        '''
        1) move arm to a position where the attached camera can see the scene (octomap will be populated)
        2) clear octomap
        3) add table and object to be grasped to planning scene
        4) generate a list of grasp configurations
        5) call pick moveit functionality
        '''
        rospy.loginfo(f'picking object : {object_name_as_string}')

        object_to_pick = objectToPick(object_name_as_string)

        # open gripper
        #rospy.loginfo('gripper will open now')
        #self.move_gripper_to_posture('open')

        # detach (all) object if any from the gripper
        self.detach_all_objects()

        # flag to keep track of the state of the grasp
        success = False

        # ::::::::: perceive object to be picked (optional, read from parameter server if this is required)

        if self.perceive_object:
            # send arm to a pose where objects are inside fov
            self.move_arm_to_posture(self.arm_pose_with_objs_in_fov)
            # populate pose selector with pose information
            resp = self.activate_pose_selector_srv(True)
            # wait until pose selector gets updates
            rospy.sleep(10.0)
            # deactivate pose selector detections
            resp = self.activate_pose_selector_srv(False)

        # ::::::::: setup planning scene
        rospy.loginfo('setup planning scene')

        # remove all objects from the planning scene if needed
        if self.clear_planning_scene:
            rospy.logwarn('Clearing planning scene')
            self.clean_scene()

        # add a list of custom boxes defined by the user to the planning scene
        for planning_scene_box in self.planning_scene_boxes:
            # add a box to the planning scene
            table_pose = PoseStamped()
            table_pose.header.frame_id = planning_scene_box['frame_id']
            box_x = planning_scene_box['box_x_dimension']
            box_y = planning_scene_box['box_y_dimension']
            box_z = planning_scene_box['box_z_dimension']
            table_pose.pose.position.x = planning_scene_box['box_position_x']
            table_pose.pose.position.y = planning_scene_box['box_position_y']
            table_pose.pose.position.z = planning_scene_box['box_position_z']
            table_pose.pose.orientation.x = planning_scene_box['box_orientation_x']
            table_pose.pose.orientation.y = planning_scene_box['box_orientation_y']
            table_pose.pose.orientation.z = planning_scene_box['box_orientation_z']
            table_pose.pose.orientation.w = planning_scene_box['box_orientation_w']
            self.scene.add_box(planning_scene_box['scene_name'], table_pose, (box_x, box_y, box_z))

        # add an object to be grasped, data comes from perception
        object_pose, bounding_box, id = self.make_object_pose(object_to_pick)

        if object_pose is None:
            return String('e_failure')

        # this condition is when user only specified object class but no id, then we assign the first available id
        if id is not None:
            object_to_pick.set_id(id)

        self.obj_pose_pub.publish(object_pose) # publish pose for debugging purposes

        self.scene.add_box(object_to_pick.get_object_class_and_id_as_string(), object_pose,\
                           (bounding_box[0], bounding_box[1], bounding_box[2]))

        # print objects that were added to the planning scene
        rospy.loginfo(f'planning scene objects: {self.scene.get_known_object_names()}')

        # move arm to pregrasp in joint space, not really needed, can be removed
        if self.pregrasp_posture_required:
            self.move_arm_to_posture(self.pregrasp_posture)

        # ::::::::: pick
        rospy.loginfo(f'picking object now')

        # generate a list of moveit grasp messages, poses are also published for visualisation purposes
        grasps = self.grasp_planner.make_grasps_msgs(object_to_pick.get_object_class_and_id_as_string(), object_pose, self.robot.arm.get_end_effector_link(), grasp_type)

        # remove octomap, table and object are added manually to planning scene
        self.clear_octomap()

        # try to pick object with moveit
        self.robot.arm.set_support_surface_name(support_surface_name)
        result = self.robot.arm.pick(object_to_pick.get_object_class_and_id_as_string(), grasps)
        rospy.loginfo(f'moveit result code: {result}')
        # handle moveit pick result
        if result == MoveItErrorCodes.SUCCESS:
            rospy.loginfo(f'Successfully picked object : {object_to_pick.get_object_class_and_id_as_string()}')
            return String('e_success')
        else:
            rospy.logerr(f'grasp failed')
            print_moveit_error(result)
        return String('e_failure')

    def start_pick_node(self):
        # wait for trigger via topic or action lib
        rospy.loginfo('ready to receive pick requests')
        rospy.spin()
        # shutdown moveit cpp interface before exit
        moveit_commander.roscpp_shutdown()

if __name__=='__main__':
    rospy.init_node('pick_object_node', anonymous=False)
    pick = PickTools()
    pick.start_pick_node()<|MERGE_RESOLUTION|>--- conflicted
+++ resolved
@@ -93,7 +93,6 @@
         self.pick_action_server = actionlib.SimpleActionServer('pick_object', PickObjectAction, self.pick_obj_action_callback, False)
         self.pick_action_server.start()
 
-<<<<<<< HEAD
         # service clients
         pose_selector_activate_name = rospy.get_param('~pose_selector_activate_srv_name', '/pose_selector_activate')
         pose_selector_query_name = rospy.get_param('~pose_selector_class_query_srv_name', '/pose_selector_class_query')
@@ -119,8 +118,6 @@
         # to publish object pose for debugging purposes
         self.obj_pose_pub = rospy.Publisher('~obj_pose', PoseStamped, queue_size=1)
 
-=======
->>>>>>> 6556227c
         rospy.loginfo('pick node ready!')
 
     def pick_obj_action_callback(self, goal):
